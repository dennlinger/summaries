"""
Evaluation of trained models on our GPU servers.
This uses the models with available datasets.
"""
import os
import json
from typing import Dict, Set, List
from functools import lru_cache

from tqdm import tqdm
from datasets import load_dataset
from torch.utils.data import Dataset
from nltk.stem.cistem import Cistem
from rouge_score.rouge_scorer import RougeScorer
from rouge_score.scoring import BootstrapAggregator
from transformers import AutoTokenizer, AutoModelForSeq2SeqLM, pipeline

from summaries import Analyzer, Cleaner


@lru_cache(maxsize=4)
def get_dataset(name: str, filtered: bool = False):
    if name == "mlsum":
        data = load_dataset("mlsum", "de")
        ref_col = "text"
        summ_col = "summary"
    elif "klexikon" in name:
        data = load_dataset("dennlinger/klexikon")

        data = {
            "train": [fuse_sentences_but_keep_sample(sample) for sample in data["train"]],
            "validation": [fuse_sentences_but_keep_sample(sample) for sample in data["validation"]],
            "test": [fuse_sentences_but_keep_sample(sample) for sample in data["test"]]
        }

        ref_col = "wiki_text"
        summ_col = "klexikon_text"
    elif "legalsum" in name:
        base_path = "/home/daumiller/LegalSum/"
        train_files = load_split_files(os.path.join(base_path, "train_files.txt"))
        val_files = load_split_files(os.path.join(base_path, "val_files.txt"))
        test_files = load_split_files(os.path.join(base_path, "test_files.txt"))

        train = []
        validation = []
        test = []

        for fn in tqdm(os.listdir(os.path.join(base_path, "data/"))):
            fp = os.path.join(base_path, "data/", fn)

            with open(fp) as f:
                data = json.load(f)
            sample = construct_sample_from_data(data, fn)

            # Assign the sample to the correct dataset.
            if fn in train_files:
                train.append(sample)
            elif fn in val_files:
                validation.append(sample)
            elif fn in test_files:
                test.append(sample)
            else:
                continue

        data = {
            "train": train,
            "validation": validation,
            "test": test
        }

        ref_col = "reference"
        summ_col = "summary"
    elif "eurlexsum" in name:
        with open("/home/aumiller/german_eurlexsum/german_eurlexsum.json") as f:
            data = json.load(f)
        data = {
            "train": extract_samples(data["train"]),
            "validation": extract_samples(data["validation"]),
            "test": extract_samples(data["test"])
        }
        ref_col = "reference_text"
        summ_col = "summary_text"
    else:
        raise ValueError("Unrecognized dataset name passed!")

    if filtered:
        analyzer = Analyzer(lemmatize=True, lang="de")
        cleaner = Cleaner(analyzer, deduplication_method="test_first",
                          length_metric="char", min_length_summary=20, min_length_reference=50,
                          min_compression_ratio=1.25,
                          extractiveness="fully")
        clean_data = cleaner.clean_dataset(summ_col, ref_col,
                                           data["train"], data["validation"], data["test"], enable_tqdm=True)

        print(f"Loading {[len(v) for _, v in clean_data.items()]} samples")
        return clean_data
    else:
        print(f"Loading {[len(v) for _, v in data.items()]} samples")
        return data


def fuse_sentences_but_keep_sample(sample):
    sample["wiki_text"] = "\n".join([line.strip("\n= ") for line in sample["wiki_sentences"] if line.strip("\n= ") != ""])
    sample["klexikon_text"] = "\n".join([line.strip("\n= ") for line in sample["klexikon_sentences"] if line.strip("\n= ") != ""])

    return sample


def extract_samples(split_data: Dict):
    samples = []
    for celex_id, sample in split_data.items():
        samples.append(sample)

    return samples


def load_split_files(fp: str) -> Set:
    with open(fp) as f:
        files = f.readlines()
    return set([fn.strip("\n ") for fn in files])


def construct_sample_from_data(data: Dict, fn: str) -> Dict:
    # Sentence-based storage requires unfolding
    facts = "\n".join([line.strip("\n ") for line in data["facts"]])
    reasoning = "\n".join([line.strip("\n ") for line in data["reasoning"]])
    # Slightly more complex for summary text, given that we have no idea where it's coming from.
    guiding_principle = ""
    for sub_text in data["guiding_principle"]:
        for text in sub_text:
            clean_text = text.strip("\n ")
            guiding_principle += f"{clean_text}\n"

    reference = f"{facts}\n{reasoning}"
    reference = reference.replace("\xa0", " ")
    guiding_principle = guiding_principle.replace("\xa0", " ")
    sample = {
        "id": data["id"],
        "date": data["date"],
        "court": data["court"],
        "file_name": fn,
        "reference": reference,
        "summary": guiding_principle
    }
    return sample


# The following implementation is borrowed from the Klexikon paper repository (Aumiller and Gertz, 2022):
# https://github.com/dennlinger/klexikon
def get_rouge_scorer_with_cistem(fast=False):
    """
    Replaces the standard Porter stemmer, which works best on English, with the Cistem stemmer, which was specifically
    designed for the German language.
    :return: RougeScorer object with replaced stemmer.
    """
    # Skip LCS computation for 10x speedup during debugging.
    if fast:
        scorer = RougeScorer(["rouge1", "rouge2"], use_stemmer=True)
    else:
        scorer = RougeScorer(["rouge1", "rouge2", "rougeL"], use_stemmer=True)
    stemmer = Cistem(case_insensitive=True)  # Insensitive because RougeScorer lowercases anyway.
    scorer._stemmer = stemmer  # Certainly not best practice, but better than re-writing the package ;-)

    return scorer


def get_rouge_scores(gold_summaries: List[str], system_predictions: List[str], fast=False) -> BootstrapAggregator:
    scorer = get_rouge_scorer_with_cistem(fast=fast)
    aggregator = BootstrapAggregator(confidence_interval=0.95, n_samples=2000)

    print("Computing ROUGE scores...")
    if len(gold_summaries) != len(system_predictions):
        raise ValueError(f"Something went wrong when generating summaries: "
                         f"Found {len(gold_summaries)} samples and "
                         f"{len(system_predictions)} generated texts.")
    print("Computing ROUGE scores...")
    for gold, prediction in tqdm(zip(gold_summaries, system_predictions)):
        aggregator.add_scores(scorer.score(gold, prediction))

    result = aggregator.aggregate()
    print_aggregate(result, fast)

    return aggregator


def print_aggregate(result: Dict, fast: bool = False) -> None:
    for key, value_set in result.items():
        print(f"----------------{key} ---------------------")
        print(f"Precision | "
              f"low: {value_set.low.precision * 100:5.2f}, "
              f"mid: {value_set.mid.precision * 100:5.2f}, "
              f"high: {value_set.high.precision * 100:5.2f}")
        print(f"Recall    | "
              f"low: {value_set.low.recall * 100:5.2f}, "
              f"mid: {value_set.mid.recall * 100:5.2f}, "
              f"high: {value_set.high.recall * 100:5.2f}")
        print(f"F1        | "
              f"low: {value_set.low.fmeasure * 100:5.2f}, "
              f"mid: {value_set.mid.fmeasure * 100:5.2f}, "
              f"high: {value_set.high.fmeasure * 100:5.2f}")
        print(f"--------------------------------------------")
        print(f"{key} F1: {value_set.mid.fmeasure * 100:5.2f}")

    # Necessary to avoid KeyError for RougeL
    if not fast:
        print(f"${result['rouge1'].mid.fmeasure * 100:5.2f}$ & "
              f"${result['rouge2'].mid.fmeasure * 100:5.2f}$ & "
              f"${result['rougeL'].mid.fmeasure * 100:5.2f}$")


class ListDataset(Dataset):
    def __init__(self, original_list):
        self.original_list = original_list

    def __len__(self):
        return len(self.original_list)

    def __getitem__(self, i):
        return self.original_list[i]


if __name__ == '__main__':
    model_path = "/home/dennis/checkpoint-55759"
    model_name = "German-MultiSumm-base"
    dataset_name = "mlsum"
    reference_column = "text"
    summary_column = "summary"
    filtered = "filtered"

    tokenizer = AutoTokenizer.from_pretrained(model_path, use_fast=False)
    model = AutoModelForSeq2SeqLM.from_pretrained(model_path)
    pipe = pipeline("summarization", model=model, tokenizer=tokenizer, device=0)
    dataset = get_dataset(dataset_name, filtered=True)

    for split in ["validation", "test"]:
        print(f"Computing {filtered} {split} split...")
        samples = dataset[split]

        prompt = "Zusammenfassung News:"
        reference_texts = [f"{prompt} {sample[reference_column]}" for sample in samples]
        summary_texts = [sample[summary_column].replace("\n", " ") for sample in samples]

        generated_summaries = []
<<<<<<< HEAD
        for summaries in tqdm(pipe(reference_ds, max_length=256, batch_size=16)):
            summaries = [generated_sample["summary_text"] for generated_sample in summaries]
            generated_summaries.extend(summaries)
=======
        # TODO: Fix this stupid batching method, and implement it myself.
        # FIXME: Also verify that input texts are actually trimmed to 768 tokens. Based on memory consumption,
        #  it does not seem to be the case.

        summaries = pipe(reference_texts, max_length=256, batch_size=64, truncation=True)
        summaries = [generated_sample["summary_text"] for generated_sample in summaries]
        generated_summaries.extend(summaries)
>>>>>>> 79655e03

        with open(f"{dataset_name}_{split}_{filtered}_{model_name}.json", "w") as f:
            json.dump(generated_summaries, f, ensure_ascii=False, indent=2)

        aggregator = get_rouge_scores(summary_texts, generated_summaries)


<|MERGE_RESOLUTION|>--- conflicted
+++ resolved
@@ -241,11 +241,6 @@
         summary_texts = [sample[summary_column].replace("\n", " ") for sample in samples]
 
         generated_summaries = []
-<<<<<<< HEAD
-        for summaries in tqdm(pipe(reference_ds, max_length=256, batch_size=16)):
-            summaries = [generated_sample["summary_text"] for generated_sample in summaries]
-            generated_summaries.extend(summaries)
-=======
         # TODO: Fix this stupid batching method, and implement it myself.
         # FIXME: Also verify that input texts are actually trimmed to 768 tokens. Based on memory consumption,
         #  it does not seem to be the case.
@@ -253,7 +248,6 @@
         summaries = pipe(reference_texts, max_length=256, batch_size=64, truncation=True)
         summaries = [generated_sample["summary_text"] for generated_sample in summaries]
         generated_summaries.extend(summaries)
->>>>>>> 79655e03
 
         with open(f"{dataset_name}_{split}_{filtered}_{model_name}.json", "w") as f:
             json.dump(generated_summaries, f, ensure_ascii=False, indent=2)
